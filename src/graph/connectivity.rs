--- conflicted
+++ resolved
@@ -132,13 +132,8 @@
     pub cc: Vec<usize>,
     /// ID of an edge's 2VCC, where applicable. Ranges from 1 to num_vcc.
     pub vcc: Vec<usize>,
-<<<<<<< HEAD
     /// keeps track of articuallation points, aka cut vertex's
     pub is_articulation_point: Vec<bool>,
-=======
-
-    pub isAP: Vec<bool>,
->>>>>>> 571f68e7
     /// Total number of CCs, SCCs or 2ECCs, whichever applies.
     pub num_cc: usize,
     /// Total number of 2VCCs, where applicable.
@@ -158,11 +153,7 @@
             graph,
             cc: vec![0; graph.num_v()],
             vcc: vec![0; graph.num_e()],
-<<<<<<< HEAD
             is_articulation_point: vec![false; graph.num_v()],
-=======
-            isAP: vec![false; graph.num_v()],
->>>>>>> 571f68e7
             num_cc: 0,
             num_vcc: 0,
         };
@@ -175,11 +166,7 @@
         connect
     }
 
-<<<<<<< HEAD
     ///Tarjans algorithm  for finding cut vertex. this also find biconnected components
-=======
-    ///Tarjans algorithm
->>>>>>> 571f68e7
     /// https://www.geeksforgeeks.org/articulation-points-or-cut-vertices-in-a-graph/
     fn bcc(&mut self, data: &mut ConnectivityData, u: usize, parent: usize) {
         data.visit(u);
@@ -206,11 +193,7 @@
                             break;
                         }
                     }
-<<<<<<< HEAD
                     self.is_articulation_point[u] = true;
-=======
-                    self.isAP[u] = true;
->>>>>>> 571f68e7
                 }
             } else if data.visited[v] < data.visited[u] {
                 data.lower(u, data.visited[v]);
@@ -229,11 +212,7 @@
                 self.vcc[top_e] = self.num_vcc;
             }
 
-<<<<<<< HEAD
             self.is_articulation_point[u] = true;
-=======
-            self.isAP[u] = true;
->>>>>>> 571f68e7
         }
         if parent < usize::MAX && data.visited[u] == data.low[u] {
             // par is a cut edge unless par==-1
@@ -247,13 +226,9 @@
         }
     }
 
-    /// In an undirected graph, determines whether u is an articulation vertex.
+    /// In an undirected graph, determines whether u is an cut vertex.
     pub fn is_cut_vertex(&self, u: usize) -> bool {
-<<<<<<< HEAD
         //return self.is_articulation_point[u];
-=======
-        //return self.isAP[u];
->>>>>>> 571f68e7
 
         let first_e = self.graph.adj_lists[u][0].0;
         self.graph
@@ -323,7 +298,7 @@
             .filter(|&u| cg.is_cut_vertex(u))
             .collect::<Vec<_>>();
 
-        //assert_eq!(bridges, vec![0, 1]);
+        assert_eq!(bridges, vec![0, 1]);
         assert_eq!(articulation_points, vec![1]);
     }
 }