//! Basic graph module without explicit support for deletion.
//!
//! # Panics
//!
//! All methods will panic if given an out-of-bounds element index.
use core::slice::Iter;
/// A compact graph representation. Edges are numbered in order of insertion.
/// Each adjacency list consists of all edges pointing out from a given vertex.
///
use std::collections::HashMap;

pub type AdjListIterator<'a> = Iter<'a, (usize, usize)>;

pub struct DirectedGraph {
    /// adjacency list. each vertex has a list of (edge index, destination vertex index)
    pub adj_lists: Vec<Vec<(usize, usize)>>,
    /// Maps an edge id to the vertex that it points to.
<<<<<<< HEAD
    pub edges: Vec<(usize, usize)>,
    /// edge weights
    pub edge_weights: Vec<i64>,
=======
    pub edges: Vec<usize>,
    /// Set containing all the edges, used for quick look up
    pub edge_weights: HashMap<(usize, usize), i64>,
>>>>>>> 571f68e7
}

impl DirectedGraph {
    /// Initializes a graph with vmax vertices and no edges. To reduce
    /// unnecessary allocations, emax_hint should be close to the number of
    /// edges that will be inserted.
    pub fn new(vmax: usize, emax_hint: usize) -> Self {
        Self {
            adj_lists: vec![Vec::with_capacity(vmax); vmax],
            edges: Vec::with_capacity(emax_hint),
<<<<<<< HEAD
            edge_weights: Vec::with_capacity(emax_hint),
=======
            edge_weights: HashMap::new(),
>>>>>>> 571f68e7
        }
    }

    /// Returns the number of vertices.
    pub fn num_v(&self) -> usize {
        self.adj_lists.len()
    }

    /// Returns the number of edges, double-counting undirected edges.
    pub fn num_e(&self) -> usize {
        self.edges.len()
    }

    /// Adds a directed edge from u to v.
    pub fn add_edge(&mut self, u: usize, v: usize) {
        self.add_weighted_edge(u, v, 1i64);
    }

    /// Adds a weighted directed edge from u to v.
    pub fn add_weighted_edge(&mut self, u: usize, v: usize, w: i64) {
<<<<<<< HEAD
        self.edges.push((u, v));
        self.edge_weights.push(w);
        self.adj_lists[u].push((self.edges.len() - 1, v));
=======
        self.edges.push(v);
        self.adj_lists[u].push((self.edges.len() - 1, v));
        self.edge_weights.insert((u, v), w);
    }

    /// this retrieves a weight vector, where index is the edge index
    /// probably this should not be public, since edge index is internal representation //FIXME
    pub fn get_weights(&self) -> Vec<i64> {
        let mut ret = vec![0i64; self.num_e()];

        for idx in 0..self.num_v() {
            for e_iter in self.adj_list(idx) {
                ret[e_iter.0] = self.edge_weights[&(idx, e_iter.1)];
            }
        }

        ret
>>>>>>> 571f68e7
    }

    /// If we think of each even-numbered vertex as a variable, and its
    /// odd-numbered successor as its negation, then we can build the
    /// implication graph corresponding to any 2-CNF formula.
    /// Note that u||v == !u -> v == !v -> u.
    pub fn add_two_sat_clause(&mut self, u: usize, v: usize) {
        self.add_edge(u ^ 1, v);
        self.add_edge(v ^ 1, u);
    }

    /// Gets vertex u's adjacency list.
    pub fn adj_list(&self, u: usize) -> AdjListIterator {
        self.adj_lists[u].iter()
    }
}

pub struct UndirectedGraph {
    /// adjacency list. each vertex has a list of (edge index, neighor vertex index)
    pub adj_lists: Vec<Vec<(usize, usize)>>,
    /// Maps an edge id to vertices. is stored as smalles index first
    pub edges: Vec<(usize, usize)>,
<<<<<<< HEAD
    /// edge weights
    pub edge_weights: Vec<i64>,
=======
    /// Set containing all the edges, used for quick look up
    pub edge_weights: HashMap<(usize, usize), i64>,
>>>>>>> 571f68e7
}

impl UndirectedGraph {
    /// Initializes a graph with vmax vertices and no edges. To reduce
    /// unnecessary allocations, emax_hint should be close to the number of
    /// edges that will be inserted.
    pub fn new(vmax: usize, emax_hint: usize) -> Self {
        Self {
            adj_lists: vec![Vec::with_capacity(vmax); vmax],
            edges: Vec::with_capacity(emax_hint),
<<<<<<< HEAD
            edge_weights: Vec::with_capacity(emax_hint),
=======
            edge_weights: HashMap::new(),
>>>>>>> 571f68e7
        }
    }

    /// Returns the number of vertices.
    pub fn num_v(&self) -> usize {
        self.adj_lists.len()
    }

    /// Returns the number of edges, double-counting Undirected edges.
    pub fn num_e(&self) -> usize {
        self.edges.len()
    }

    /// Adds a directed edge from u to v.
    pub fn add_edge(&mut self, u: usize, v: usize) {
        self.add_weighted_edge(u, v, 1i64);
    }

    /// Adds a weighted directed edge from u to v.
    pub fn add_weighted_edge(&mut self, u: usize, v: usize, w: i64) {
        let minv = std::cmp::min(u, v);
        let maxv = std::cmp::max(u, v);
        self.edges.push((minv, maxv));
<<<<<<< HEAD
        self.edge_weights.push(w);
        self.adj_lists[u].push((self.edges.len() - 1, v));
        self.adj_lists[v].push((self.edges.len() - 1, u));
=======
        self.adj_lists[u].push((self.edges.len() - 1, v));
        self.adj_lists[v].push((self.edges.len() - 1, u));
        self.edge_weights.insert((u, v), w);
        self.edge_weights.insert((v, u), w);
>>>>>>> 571f68e7
    }

    /// Gets vertex u's adjacency list.
    pub fn adj_list(&self, u: usize) -> AdjListIterator {
        self.adj_lists[u].iter()
    }
}

#[cfg(test)]
mod test {
    use super::*;

    #[test]
    fn test_adj_list() {
        let mut graph = DirectedGraph::new(5, 6);
        graph.add_edge(2, 3);
        graph.add_edge(2, 4);
        graph.add_edge(4, 1);
        graph.add_edge(1, 2);
        graph.add_edge(0, 2);
        graph.add_edge(2, 0);

        let adj = graph.adj_list(2).collect::<Vec<_>>();

        for (e, v) in adj {
<<<<<<< HEAD
            assert_eq!(*v, graph.edges[*e].1);
=======
            assert_eq!(*v, graph.edges[*e]);
>>>>>>> 571f68e7
        }
    }

    #[test]
    fn test_undirected_graph_basic() {
        let mut graph = UndirectedGraph::new(5, 6);
        graph.add_edge(2, 3);
        graph.add_edge(4, 3);
        graph.add_edge(1, 2);
        graph.add_edge(1, 0);

        assert_eq!(4, graph.num_e());
        assert_eq!(5, graph.num_v());
    }
}<|MERGE_RESOLUTION|>--- conflicted
+++ resolved
@@ -14,16 +14,10 @@
 pub struct DirectedGraph {
     /// adjacency list. each vertex has a list of (edge index, destination vertex index)
     pub adj_lists: Vec<Vec<(usize, usize)>>,
-    /// Maps an edge id to the vertex that it points to.
-<<<<<<< HEAD
+    /// Maps an edge id to the directed edge that it points to.
     pub edges: Vec<(usize, usize)>,
     /// edge weights
     pub edge_weights: Vec<i64>,
-=======
-    pub edges: Vec<usize>,
-    /// Set containing all the edges, used for quick look up
-    pub edge_weights: HashMap<(usize, usize), i64>,
->>>>>>> 571f68e7
 }
 
 impl DirectedGraph {
@@ -34,11 +28,7 @@
         Self {
             adj_lists: vec![Vec::with_capacity(vmax); vmax],
             edges: Vec::with_capacity(emax_hint),
-<<<<<<< HEAD
             edge_weights: Vec::with_capacity(emax_hint),
-=======
-            edge_weights: HashMap::new(),
->>>>>>> 571f68e7
         }
     }
 
@@ -47,7 +37,7 @@
         self.adj_lists.len()
     }
 
-    /// Returns the number of edges, double-counting undirected edges.
+    /// Returns the number of edges
     pub fn num_e(&self) -> usize {
         self.edges.len()
     }
@@ -59,29 +49,9 @@
 
     /// Adds a weighted directed edge from u to v.
     pub fn add_weighted_edge(&mut self, u: usize, v: usize, w: i64) {
-<<<<<<< HEAD
         self.edges.push((u, v));
         self.edge_weights.push(w);
         self.adj_lists[u].push((self.edges.len() - 1, v));
-=======
-        self.edges.push(v);
-        self.adj_lists[u].push((self.edges.len() - 1, v));
-        self.edge_weights.insert((u, v), w);
-    }
-
-    /// this retrieves a weight vector, where index is the edge index
-    /// probably this should not be public, since edge index is internal representation //FIXME
-    pub fn get_weights(&self) -> Vec<i64> {
-        let mut ret = vec![0i64; self.num_e()];
-
-        for idx in 0..self.num_v() {
-            for e_iter in self.adj_list(idx) {
-                ret[e_iter.0] = self.edge_weights[&(idx, e_iter.1)];
-            }
-        }
-
-        ret
->>>>>>> 571f68e7
     }
 
     /// If we think of each even-numbered vertex as a variable, and its
@@ -102,15 +72,10 @@
 pub struct UndirectedGraph {
     /// adjacency list. each vertex has a list of (edge index, neighor vertex index)
     pub adj_lists: Vec<Vec<(usize, usize)>>,
-    /// Maps an edge id to vertices. is stored as smalles index first
+    /// Maps an edge id to vertices. is stored as smallest index first
     pub edges: Vec<(usize, usize)>,
-<<<<<<< HEAD
     /// edge weights
     pub edge_weights: Vec<i64>,
-=======
-    /// Set containing all the edges, used for quick look up
-    pub edge_weights: HashMap<(usize, usize), i64>,
->>>>>>> 571f68e7
 }
 
 impl UndirectedGraph {
@@ -121,11 +86,7 @@
         Self {
             adj_lists: vec![Vec::with_capacity(vmax); vmax],
             edges: Vec::with_capacity(emax_hint),
-<<<<<<< HEAD
             edge_weights: Vec::with_capacity(emax_hint),
-=======
-            edge_weights: HashMap::new(),
->>>>>>> 571f68e7
         }
     }
 
@@ -134,31 +95,24 @@
         self.adj_lists.len()
     }
 
-    /// Returns the number of edges, double-counting Undirected edges.
+    /// Returns the number of edges
     pub fn num_e(&self) -> usize {
         self.edges.len()
     }
 
-    /// Adds a directed edge from u to v.
+    /// Adds a edge from u to v.
     pub fn add_edge(&mut self, u: usize, v: usize) {
         self.add_weighted_edge(u, v, 1i64);
     }
 
-    /// Adds a weighted directed edge from u to v.
+    /// Adds a weighted edge from u to v.
     pub fn add_weighted_edge(&mut self, u: usize, v: usize, w: i64) {
         let minv = std::cmp::min(u, v);
         let maxv = std::cmp::max(u, v);
         self.edges.push((minv, maxv));
-<<<<<<< HEAD
         self.edge_weights.push(w);
         self.adj_lists[u].push((self.edges.len() - 1, v));
         self.adj_lists[v].push((self.edges.len() - 1, u));
-=======
-        self.adj_lists[u].push((self.edges.len() - 1, v));
-        self.adj_lists[v].push((self.edges.len() - 1, u));
-        self.edge_weights.insert((u, v), w);
-        self.edge_weights.insert((v, u), w);
->>>>>>> 571f68e7
     }
 
     /// Gets vertex u's adjacency list.
@@ -184,11 +138,7 @@
         let adj = graph.adj_list(2).collect::<Vec<_>>();
 
         for (e, v) in adj {
-<<<<<<< HEAD
             assert_eq!(*v, graph.edges[*e].1);
-=======
-            assert_eq!(*v, graph.edges[*e]);
->>>>>>> 571f68e7
         }
     }
 
